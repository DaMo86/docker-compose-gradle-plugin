# docker-compose-gradle-plugin
<<<<<<< HEAD
[![Build Status](https://travis-ci.org/avast/docker-compose-gradle-plugin.svg?branch=master)](https://travis-ci.org/avast/docker-compose-gradle-plugin)
Simplifies usage of [Docker Compose](https://www.docker.com/docker-compose) for integration testing in [Gradle](https://gradle.org/) environment. It starts the application before tests and stops the application after the tests are done. It also waits till all exported TCP ports are open (so till the application is ready).
=======
Simplifies usage of [Docker Compose](https://www.docker.com/docker-compose) for local development and integration testing in [Gradle](https://gradle.org/) environment.
>>>>>>> 47c36ab3

`composeUp` task starts the application and wait till all exported TCP ports are open (so till the application is ready). Then it exposes assigned host and ports of particular containers in `servicesInfos` property. `composeDown` task stops the application and removes the containers. These tasks can be executed manually or before/after tests.

# Usage
The plugin must be applied on project that contains `docker-compose.yml` file. It supposses that [Docker Engine](https://www.docker.com/docker-engine) and [Docker Compose](https://www.docker.com/docker-compose) are installed. The plugin calls these tools simply using [Project.exec()](https://docs.gradle.org/current/dsl/org.gradle.api.Project.html#org.gradle.api.Project:exec(groovy.lang.Closure)) method.

If you are using [Java Gradle plugin](https://docs.gradle.org/current/userguide/java_plugin.html) then you might hook Docker Compose to the standard `test` task.
```gradle
buildscript {
    repositories {
        jcenter()
    }
    dependencies {
        classpath "com.avast.gradle:docker-compose-gradle-plugin:$versionHere"
    }
}

apply plugin: 'java'
apply plugin: 'docker-compose'

dockerCompose.isRequiredBy(test)

test.doFirst {
    // read current host and assigned port of service named 'web' (declared in docker-compose.yml)
    def webInfo = dockerCompose.servicesInfos.web
    // pass host and exposed TCP port 80 as Java System properties
    systemProperty 'web.host', webInfo.host
    systemProperty 'web.port', webInfo.tcpPorts[80]
}
```

# Generic example
```gradle
buildscript {
    repositories {
        jcenter()
    }
    dependencies {
        classpath "com.avast.gradle:docker-compose-gradle-plugin:$versionHere"
    }
}
apply plugin: 'docker-compose'

dockerCompose {
    stopContainers = false // default is true
}

task myIntegrationTest << {
    // 'web' is name of service declared in docker-compose
    def webInfo = dockerCompose.servicesInfos.web
    // ServiceInfo has 'host' and `tcpPorts` properties; `tcpPorts` maps from exposed to assigned port
    assert "http://${webInfo.host}:${webInfo.tcpPorts[80]}".toURL().text
}

dockerCompose.isRequiredBy(myIntegrationTest) // hooks dependsOn and finalizedBy to composeUp and composeDown
```

# Tips 
All properties in `dockerCompose` have meaningfull default values so you don't have to touch it. If you are interested then you can look at [ComposeExtension.groovy](/src/main/groovy/com/avast/gradle/dockercompose/ComposeExtension.groovy) for reference.

Also please note that `dockerCompose.servicesInfos` contains information about running containers so you must access this property immediatelly before you want to use it. So `doFirst` of your test task is perfect place where to access it.

It's recommended not to assign fixed forwarded ports in `docker-compose.yml` for automated build because it can cause ports collision on integration server.<|MERGE_RESOLUTION|>--- conflicted
+++ resolved
@@ -1,10 +1,6 @@
 # docker-compose-gradle-plugin
-<<<<<<< HEAD
 [![Build Status](https://travis-ci.org/avast/docker-compose-gradle-plugin.svg?branch=master)](https://travis-ci.org/avast/docker-compose-gradle-plugin)
-Simplifies usage of [Docker Compose](https://www.docker.com/docker-compose) for integration testing in [Gradle](https://gradle.org/) environment. It starts the application before tests and stops the application after the tests are done. It also waits till all exported TCP ports are open (so till the application is ready).
-=======
 Simplifies usage of [Docker Compose](https://www.docker.com/docker-compose) for local development and integration testing in [Gradle](https://gradle.org/) environment.
->>>>>>> 47c36ab3
 
 `composeUp` task starts the application and wait till all exported TCP ports are open (so till the application is ready). Then it exposes assigned host and ports of particular containers in `servicesInfos` property. `composeDown` task stops the application and removes the containers. These tasks can be executed manually or before/after tests.
 
